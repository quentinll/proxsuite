#ifndef PROXSUITE_INCLUDE_QP_DENSE_LINESEARCH_HPP
#define PROXSUITE_INCLUDE_QP_DENSE_LINESEARCH_HPP

#include "qp/dense/views.hpp"
#include "qp/dense/Data.hpp"
#include "qp/Results.hpp"
#include "qp/dense/Workspace.hpp"
#include "qp/Settings.hpp"
#include <cmath>
#include <iostream>
#include <fstream>

<<<<<<< HEAD
namespace proxsuite{
=======
namespace proxsuite {
>>>>>>> b5192153
namespace qp {
namespace dense {
namespace linesearch {

template <typename T>
struct PrimalDualGradResult {
	T a;
	T b;
	T grad;
	VEG_REFLECT(PrimalDualGradResult, a, b, grad);
};

template <typename T>
auto primal_dual_gradient_norm(
		const proxsuite::qp::dense::Data<T>& qpmodel,
		proxsuite::qp::Results<T>& qpresults,
		proxsuite::qp::dense::Workspace<T>& qpwork,
		T alpha) -> PrimalDualGradResult<T> {

	/*
	 * the function computes the first derivative of the proximal augmented
	 * lagrangian of the problem at outer step k and inner step l
	 *
	 * phi(alpha) = f(x_l+alpha dx) + rho/2 |x_l + alpha dx - x_k|**2
	 *              + mu_eq_inv/2 (|A(x_l+alpha dx)-d+y_k * mu_eq|**2)
	 *              + mu_eq_inv * nu /2 (|A(x_l+alpha dx)-d+y_k * mu_eq - (y_l+alpha dy)
	 * |**2)
	 *              + mu_in_inv/2 ( | [C(x_l+alpha dx) - u + z_k * mu_in]_+ |**2
	 *                         +| [C(x_l+alpha dx) - l + z_k * mu_in]_- |**2
	 *                         )
	 * 				+ mu_in_inv * nu / 2 ( | [C(x_l+alpha dx) - u + z_k * mu_in]_+ +
	 * [C(x_l+alpha dx) - l + z_k * mu_in]_- - (z+alpha dz) * mu_in |**2 with f(x) =
	 * 0.5 * x^THx + g^Tx phi is a second order polynomial in alpha. Below are
	 * computed its coefficient a0 and b0 in order to compute the desired gradient
	 * a0 * alpha + b0
	 */

	qpwork.primal_residual_in_scaled_up_plus_alphaCdx =
			qpwork.primal_residual_in_scaled_up + qpwork.Cdx * alpha;
	qpwork.primal_residual_in_scaled_low_plus_alphaCdx =
			qpwork.primal_residual_in_scaled_low + qpwork.Cdx * alpha;

	T a(qpwork.dw_aug.head(qpmodel.dim).dot(qpwork.Hdx) +
	    qpresults.info.mu_eq_inv * (qpwork.Adx).squaredNorm() +
	    qpresults.info.rho *
	        qpwork.dw_aug.head(qpmodel.dim)
	            .squaredNorm()); // contains now: a = dx.dot(H.dot(dx)) + rho *
															 // norm(dx)**2 + (mu_eq_inv) * norm(Adx)**2

	qpwork.err.segment(qpmodel.dim, qpmodel.n_eq) =
			qpwork.Adx -
			qpwork.dw_aug.segment(qpmodel.dim, qpmodel.n_eq) * qpresults.info.mu_eq;
	a += qpwork.err.segment(qpmodel.dim, qpmodel.n_eq).squaredNorm() *
	     qpresults.info.mu_eq_inv *
	     qpresults.info
	         .nu; // contains now: a = dx.dot(H.dot(dx)) + rho * norm(dx)**2 +
	// (mu_eq_inv) * norm(Adx)**2 + nu*mu_eq_inv * norm(Adx-dy*mu_eq)**2
	qpwork.err.head(qpmodel.dim) =
			qpresults.info.rho * (qpresults.x - qpwork.x_prev) + qpwork.g_scaled;
	T b(qpresults.x.dot(qpwork.Hdx) +
	    (qpwork.err.head(qpmodel.dim)).dot(qpwork.dw_aug.head(qpmodel.dim)) +
	    qpresults.info.mu_eq_inv *
	        (qpwork.Adx)
	            .dot(
									qpwork.primal_residual_eq_scaled +
									qpresults.y * qpresults.info.mu_eq)); // contains now: b =
																												// dx.dot(H.dot(x) +
																												// rho*(x-xe) +  g)  +
	// mu_eq_inv * Adx.dot(res_eq)

	qpwork.rhs.segment(qpmodel.dim, qpmodel.n_eq) =
			qpwork.primal_residual_eq_scaled;
	b += qpresults.info.nu * qpresults.info.mu_eq_inv *
	     qpwork.err.segment(qpmodel.dim, qpmodel.n_eq)
	         .dot(qpwork.rhs.segment(
							 qpmodel.dim,
							 qpmodel.n_eq)); // contains now: b = dx.dot(H.dot(x) + rho*(x-xe)
	// +  g)  + mu_eq_inv * Adx.dot(res_eq) + nu*mu_eq_inv *
	// (Adx-dy*mu_eq).dot(res_eq-y*mu_eq)

	// derive Cdx_act
	qpwork.err.tail(qpmodel.n_in) =
			((qpwork.primal_residual_in_scaled_up_plus_alphaCdx.array() > T(0.)) ||
	     (qpwork.primal_residual_in_scaled_low_plus_alphaCdx.array() < T(0.)))
					.select(
							qpwork.Cdx,
							Eigen::Matrix<T, Eigen::Dynamic, 1>::Zero(qpmodel.n_in));

	a += qpresults.info.mu_in_inv *
	     qpwork.err.tail(qpmodel.n_in)
	         .squaredNorm(); // contains now: a = dx.dot(H.dot(dx)) + rho *
	// norm(dx)**2 + (mu_eq_inv) * norm(Adx)**2 + nu*mu_eq_inv *
	// norm(Adx-dy*mu_eq)**2 + mu_in *
	// norm(Cdx_act)**2

	// derive vector [Cx-u+ze/mu]_+ + [Cx-l+ze/mu]--
	qpwork.active_part_z =
			(qpwork.primal_residual_in_scaled_up_plus_alphaCdx.array() > T(0.))
					.select(
							qpwork.primal_residual_in_scaled_up,
							Eigen::Matrix<T, Eigen::Dynamic, 1>::Zero(qpmodel.n_in)) +
			(qpwork.primal_residual_in_scaled_low_plus_alphaCdx.array() < T(0.))
					.select(
							qpwork.primal_residual_in_scaled_low,
							Eigen::Matrix<T, Eigen::Dynamic, 1>::Zero(qpmodel.n_in));

	b += qpresults.info.mu_in_inv *
	     qpwork.active_part_z.dot(qpwork.err.tail(
					 qpmodel.n_in)); // contains now: b = dx.dot(H.dot(x) + rho*(x-xe) +
	// g)  + mu_eq_inv * Adx.dot(res_eq) + nu*mu_eq_inv *
	// (Adx-dy*mu_eq).dot(res_eq-y*mu_eq) + mu_in
	// * Cdx_act.dot([Cx-u+ze/mu]_+ + [Cx-l+ze*mu_in]--)

	// derive Cdx_act - dz*mu_in
	qpwork.err.tail(qpmodel.n_in) -=
			qpwork.dw_aug.tail(qpmodel.n_in) * qpresults.info.mu_in;
	// derive [Cx-u+ze*mu_in]_+ + [Cx-l+ze*mu_in]-- -z*mu_in
	qpwork.active_part_z -= qpresults.z * qpresults.info.mu_in;

	// contains now a = dx.dot(H.dot(dx)) + rho * norm(dx)**2 + (mu_eq_inv) *
	// norm(Adx)**2 + nu*mu_eq_inv * norm(Adx-dy*mu_eq)**2 + mu_in_inv *
	// norm(Cdx_act)**2 + nu*mu_in_inv * norm(Cdx_act-dz*mu_in)**2
	a += qpresults.info.nu * qpresults.info.mu_in_inv *
	     qpwork.err.tail(qpmodel.n_in).squaredNorm();
	// contains now b =  dx.dot(H.dot(x) + rho*(x-xe) +  g)  + mu_eq_inv *
	// Adx.dot(res_eq) + nu*mu_eq_inv * (Adx-dy*mu_eq).dot(res_eq-y*mu_eq) + mu_in_inv
	// * Cdx_act.dot([Cx-u+ze*mu_in]_+ + [Cx-l+ze*mu_in]--) + nu*mu_in_inv
	// (Cdx_act-dz*mu_in).dot([Cx-u+ze*mu_in]_+ + [Cx-l+ze*mu_in]-- - z*mu_in)
	b += qpresults.info.nu * qpresults.info.mu_in_inv *
	     qpwork.err.tail(qpmodel.n_in).dot(qpwork.active_part_z);

	return {
			a,
			b,
			a * alpha + b,
	};
}

template <typename T>
void primal_dual_ls(
		const proxsuite::qp::dense::Data<T>& qpmodel,
		proxsuite::qp::Results<T>& qpresults,
		proxsuite::qp::dense::Workspace<T>& qpwork) {

	/*
	 * The function follows the algorithm
	 *
	 * To do so it does the following step
	 * 1/
	 * 1.1/ Store solutions of equations
	 * C(x+alpha dx) - l + ze/mu_in = 0
	 * C(x+alpha dx) - u + ze/mu_in = 0
	 *
	 * 1.2/ Sort the alpha
	 * 2/
	 * 2.1
	 * For each positive alpha compute the first derivative of
	 * phi(alpha) = [proximal primal dual augmented lagrangian of the subproblem
	 * evaluated at x_k + alpha dx, y_k + alpha dy, z_k + alpha dz] using function
	 * "gradient_norm" By construction for alpha = 0, phi'(alpha) <= 0 and
	 * phi'(alpha) goes to infinity with alpha hence it cancels uniquely at one
	 * optimal alpha*
	 *
	 * while phi'(alpha)<=0 store the derivative (noted last_grad_neg) and
	 * alpha (last_alpha_neg)
	 * the first time phi'(alpha) > 0 store the derivative (noted
	 * first_grad_pos) and alpha (first_alpha_pos), and break the loo
	 *
	 * 2.2
	 * If first_alpha_pos corresponds to the first positive alpha of previous
	 * loop, then do
	 *   last_alpha_neg = 0
	 *   last_grad_neg = phi'(0)
	 * using function "gradient_norm"
	 *
	 * 2.3
	 * the optimal alpha is within the interval
	 * [last_alpha_neg,first_alpha_pos] and can be computed exactly as phi' is
	 * an affine function in alph
	 * alpha* = alpha_last_neg
	 *        - last_neg_grad * (alpha_first_pos - alpha_last_neg) /
	 *                          (first_pos_grad - last_neg_grad);
	 */

	const T machine_eps = std::numeric_limits<T>::epsilon();

	qpwork.alpha = T(1);
	T alpha_(1.);

	qpwork.alphas.clear();

	///////// STEP 1 /////////
	// 1.1 add solutions of equations C(x+alpha dx)-l +ze/mu_in = 0 and C(x+alpha
	// dx)-u +ze/mu_in = 0

	// IF NAN DO SOMETHING --> investigate why there is nan and how to fix it
	// (alpha=1?)

	for (isize i = 0; i < qpmodel.n_in; i++) {

		if (qpwork.Cdx(i) != 0.) {
			alpha_ = -qpwork.primal_residual_in_scaled_up(i) /
			         (qpwork.Cdx(i) + machine_eps);
			if (alpha_ > machine_eps) {
				qpwork.alphas.push(alpha_);
			}
			alpha_ = -qpwork.primal_residual_in_scaled_low(i) /
			         (qpwork.Cdx(i) + machine_eps);
			if (alpha_ > machine_eps) {
				qpwork.alphas.push(alpha_);
			}
		}
	}

	isize n_alpha = qpwork.alphas.len();

	// 1.2 sort the alphas

	std::sort(qpwork.alphas.ptr_mut(), qpwork.alphas.ptr_mut() + n_alpha);
	isize new_len = std::unique( //
											qpwork.alphas.ptr_mut(),
											qpwork.alphas.ptr_mut() + n_alpha) -
	                qpwork.alphas.ptr_mut();
	qpwork.alphas.resize(new_len);

	n_alpha = qpwork.alphas.len();

	if (n_alpha == 0 || qpwork.alphas[0] > 1) {
		qpwork.alpha = 1;
		return;
	}

	////////// STEP 2 ///////////
	auto infty = std::numeric_limits<T>::infinity();

	T last_neg_grad = 0;
	T alpha_last_neg = 0;
	T first_pos_grad = 0;
	T alpha_first_pos = infty;
	for (isize i = 0; i < n_alpha; ++i) {
		alpha_ = qpwork.alphas[i];

		/*
		 * 2.1
		 * For each positive alpha compute the first derivative of
		 * phi(alpha) = [proximal augmented lagrangian of the
		 *               subproblem evaluated at x_k + alpha dx]
		 * using function "gradient_norm"
		 *
		 * (By construction for alpha = 0,  phi'(alpha) <= 0 and
		 * phi'(alpha) goes to infinity with alpha hence it cancels
		 * uniquely at one optimal alpha*
		 *
		 * while phi'(alpha)<=0 store the derivative (noted
		 * last_grad_neg) and alpha (last_alpha_neg
		 * the first time phi'(alpha) > 0 store the derivative
		 * (noted first_grad_pos) and alpha (first_alpha_pos), and
		 * break the loop
		 */
		T gr = primal_dual_gradient_norm(qpmodel, qpresults, qpwork, alpha_).grad;

		if (gr < T(0)) {
			alpha_last_neg = alpha_;
			last_neg_grad = gr;
		} else {
			first_pos_grad = gr;
			alpha_first_pos = alpha_;
			break;
		}
	}

	/*
	 * 2.2
	 * If first_alpha_pos corresponds to the first positive alpha of
	 * previous loop, then do
	 * last_alpha_neg = 0 and last_grad_neg = phi'(0) using function
	 * "gradient_norm"
	 */
	if (alpha_last_neg == T(0)) {
		last_neg_grad =
				primal_dual_gradient_norm(qpmodel, qpresults, qpwork, alpha_last_neg)
						.grad;
	}
	if (alpha_first_pos == infty) {
		/*
		 * 2.3
		 * the optimal alpha is within the interval
		 * [last_alpha_neg, +∞)
		 */
		PrimalDualGradResult<T> res = primal_dual_gradient_norm(
				qpmodel, qpresults, qpwork, 2 * alpha_last_neg + 1);
		auto& a = res.a;
		auto& b = res.b;
		// grad = a * alpha + b
		// grad = 0 => alpha = -b/a
		qpwork.alpha = -b / a;
	} else {
		/*
		 * 2.3
		 * the optimal alpha is within the interval
		 * [last_alpha_neg,first_alpha_pos] and can be computed exactly as phi'
		 * is an affine function in alpha
		 */

		qpwork.alpha = alpha_last_neg - last_neg_grad *
		                                    (alpha_first_pos - alpha_last_neg) /
		                                    (first_pos_grad - last_neg_grad);
	}
}

template <typename T>
void active_set_change(
		const proxsuite::qp::dense::Data<T>& qpmodel,
		proxsuite::qp::Results<T>& qpresults,
		Workspace<T>& qpwork) {

	/*
	 * arguments
	 * 1/ new_active_set : a vector which contains new active set of the
	 * problem, namely if
	 * new_active_set_u = Cx_k-u +z_k*mu_in>= 0
	 * new_active_set_l = Cx_k-l +z_k*mu_in<=
	 * then new_active_set = new_active_set_u OR new_active_set_
	 *
	 * 2/ current_bijection_map : a vector for which each entry corresponds to
	 * the current row of C of the current factorization
	 *
	 * for example, naming C_initial the initial C matrix of the problem, and
	 * C_current the one of the current factorization, the
	 * C_initial[i,:] = C_current[current_bijection_mal[i],:] for all
	 *
	 * 3/ n_c : the current number of active_inequalities
	 * This algorithm ensures that for all new version of C_current in the LDLT
	 * factorization all row index i < n_c correspond to current active indexes
	 * (all other correspond to inactive rows
	 *
	 * To do so,
	 * 1/ for initialization
	 * 1.1/ new_bijection_map = current_bijection_map
	 * 1.2/ n_c_f = n_
	 *
	 * 2/ All active indexes of the current bijection map (i.e
	 * current_bijection_map(i) < n_c by assumption) which are not active
	 * anymore in the new active set (new_active_set(i)=false are put at the
	 * end of new_bijection_map, i.
	 *
	 * 2.1/ for all j if new_bijection_map(j) > new_bijection_map(i), then
	 * new_bijection_map(j)-=1
	 * 2.2/ n_c_f -=1
	 * 2.3/ new_bijection_map(i) = n_in-1
	 *
	 * 3/ All active indexe of the new active set (new_active_set(i) == true)
	 * which are not active in the new_bijection_map (new_bijection_map(i) >=
	 * n_c_f) are put at the end of the current version of C, i.e
	 * 3.1/ if new_bijection_map(j) < new_bijection_map(i) &&
	 * new_bijection_map(j) >= n_c_f then new_bijection_map(j)+=1
	 * 3.2/ new_bijection_map(i) = n_c_f
	 * 3.3/ n_c_f +=1
	 *
	 * It returns finally the new_bijection_map, for which
	 * new_bijection_map(n_in) = n_c_f
	 */

	qpwork.dw_aug.setZero();

	isize n_c_f = qpresults.info.n_c;
	qpwork.new_bijection_map = qpwork.current_bijection_map;

	// suppression pour le nouvel active set, ajout dans le nouvel unactive set

	veg::dynstack::DynStackMut stack{
			veg::from_slice_mut, qpwork.ldl_stack.as_mut()};

	{
		auto _planned_to_delete =
				stack.make_new_for_overwrite(veg::Tag<isize>{}, isize(qpmodel.n_in))
						.unwrap();
		isize* planned_to_delete = _planned_to_delete.ptr_mut();
		isize planned_to_delete_count = 0;

		for (isize i = 0; i < qpmodel.n_in; i++) {
			if (qpwork.current_bijection_map(i) < qpresults.info.n_c) {
				if (!qpwork.active_inequalities(i)) {
					// delete current_bijection_map(i)

					planned_to_delete[planned_to_delete_count] =
							qpwork.current_bijection_map(i) + qpmodel.dim + qpmodel.n_eq;
					++planned_to_delete_count;

					for (isize j = 0; j < qpmodel.n_in; j++) {
						if (qpwork.new_bijection_map(j) > qpwork.new_bijection_map(i)) {
							qpwork.new_bijection_map(j) -= 1;
						}
					}
					n_c_f -= 1;
					qpwork.new_bijection_map(i) = qpmodel.n_in - 1;
				}
			}
		}
		std::sort(planned_to_delete, planned_to_delete + planned_to_delete_count);
		qpwork.ldl.delete_at(planned_to_delete, planned_to_delete_count, stack);
		if (planned_to_delete_count > 0) {
			qpwork.constraints_changed = true;
		}
	}

	// ajout au nouvel active set, suppression pour le nouvel unactive set

	{
		auto _planned_to_add =
				stack.make_new_for_overwrite(veg::Tag<isize>{}, qpmodel.n_in).unwrap();
		auto planned_to_add = _planned_to_add.ptr_mut();

		isize planned_to_add_count = 0;
		T mu_in_neg = -qpresults.info.mu_in;
		isize n_c = n_c_f;
		for (isize i = 0; i < qpmodel.n_in; i++) {
			if (qpwork.active_inequalities(i)) {
				if (qpwork.new_bijection_map(i) >= n_c_f) {
					// add at the end
					planned_to_add[planned_to_add_count] = i;
					++planned_to_add_count;

					for (isize j = 0; j < qpmodel.n_in; j++) {
						if (qpwork.new_bijection_map(j) < qpwork.new_bijection_map(i) &&
						    qpwork.new_bijection_map(j) >= n_c_f) {
							qpwork.new_bijection_map(j) += 1;
						}
					}
					qpwork.new_bijection_map(i) = n_c_f;
					n_c_f += 1;
				}
			}
		}
		{
			isize n = qpmodel.dim;
			isize n_eq = qpmodel.n_eq;
			LDLT_TEMP_MAT_UNINIT(
					T, new_cols, n + n_eq + n_c_f, planned_to_add_count, stack);

			for (isize k = 0; k < planned_to_add_count; ++k) {
				isize index = planned_to_add[k];
				auto col = new_cols.col(k);
				col.head(n) = (qpwork.C_scaled.row(index));
				col.tail(n_eq + n_c_f).setZero();
				col[n + n_eq + n_c + k] = mu_in_neg;
			}
			qpwork.ldl.insert_block_at(n + n_eq + n_c, new_cols, stack);
		}
		if (planned_to_add_count > 0) {
			qpwork.constraints_changed = true;
		}
	}

	qpresults.info.n_c = n_c_f;
	qpwork.current_bijection_map = qpwork.new_bijection_map;
	qpwork.dw_aug.setZero();
}

} // namespace linesearch
} // namespace dense
} // namespace qp
} // namespace proxsuite

#endif /* end of include guard PROXSUITE_INCLUDE_QP_DENSE_LINESEARCH_HPP */<|MERGE_RESOLUTION|>--- conflicted
+++ resolved
@@ -10,11 +10,7 @@
 #include <iostream>
 #include <fstream>
 
-<<<<<<< HEAD
-namespace proxsuite{
-=======
 namespace proxsuite {
->>>>>>> b5192153
 namespace qp {
 namespace dense {
 namespace linesearch {
