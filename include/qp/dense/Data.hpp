--- conflicted
+++ resolved
@@ -4,11 +4,7 @@
 #include <Eigen/Core>
 #include <veg/type_traits/core.hpp>
 
-<<<<<<< HEAD
-namespace proxsuite{
-=======
 namespace proxsuite {
->>>>>>> b5192153
 namespace qp {
 using veg::isize;
 
