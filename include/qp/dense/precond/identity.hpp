#ifndef PROXSUITE_INCLUDE_QP_DENSE_PRECOND_IDENTITY_HPP
#define PROXSUITE_INCLUDE_QP_DENSE_PRECOND_IDENTITY_HPP

#include "qp/dense/views.hpp"

<<<<<<< HEAD
namespace proxsuite{
=======
namespace proxsuite {
>>>>>>> b5192153
namespace qp {
namespace dense {
namespace preconditioner {
struct IdentityPrecond {
	template <typename T>
	void scale_qp_in_place(QpViewBoxMut<T> /*qp*/) const noexcept {}

	template <typename T>
	void scale_primal_in_place(VectorViewMut<T> /*x*/) const noexcept {}
	template <typename T>
	void scale_dual_in_place_in(VectorViewMut<T> /*y*/) const noexcept {}
	template <typename T>
	void scale_dual_in_place_eq(VectorViewMut<T> /*y*/) const noexcept {}

	template <typename T>
	void scale_primal_residual_in_place(VectorViewMut<T> /*x*/) const noexcept {}
	template <typename T>
	void scale_dual_residual_in_place(VectorViewMut<T> /*y*/) const noexcept {}

	template <typename T>
	void unscale_primal_in_place(VectorViewMut<T> /*x*/) const noexcept {}
	template <typename T>
	void unscale_dual_in_place_in(VectorViewMut<T> /*y*/) const noexcept {}
	template <typename T>
	void unscale_dual_in_place_eq(VectorViewMut<T> /*y*/) const noexcept {}

	template <typename T>
	void
	unscale_primal_residual_in_place_in(VectorViewMut<T> /*x*/) const noexcept {}
	template <typename T>
	void
	unscale_primal_residual_in_place_eq(VectorViewMut<T> /*x*/) const noexcept {}
	template <typename T>
	void unscale_dual_residual_in_place(VectorViewMut<T> /*y*/) const noexcept {}
};
} // namespace preconditioner
} // namespace dense
} // namespace qp
} // namespace proxsuite

#endif /* end of include guard PROXSUITE_INCLUDE_QP_DENSE_PRECOND_IDENTITY_HPP \
        */<|MERGE_RESOLUTION|>--- conflicted
+++ resolved
@@ -3,11 +3,7 @@
 
 #include "qp/dense/views.hpp"
 
-<<<<<<< HEAD
-namespace proxsuite{
-=======
 namespace proxsuite {
->>>>>>> b5192153
 namespace qp {
 namespace dense {
 namespace preconditioner {
