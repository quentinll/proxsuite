#ifndef PROXSUITE_INCLUDE_QP_CONSTANTS_HPP
#define PROXSUITE_INCLUDE_QP_CONSTANTS_HPP

#include <veg/type_traits/core.hpp>

<<<<<<< HEAD
namespace proxsuite{
=======
namespace proxsuite {
>>>>>>> b5192153
namespace qp {
using veg::isize;

// STATUS CONSTANTS
const isize PROXQP_SOLVED = 1;
const isize PROXQP_SOLVED_INACCURATE = 2;
const isize PROXQP_MAX_ITER_REACHED = -2;
const isize PROXQP_PRIMAL_INFEASIBLE = -3;
const isize PROXQP_PRIMAL_INFEASIBLE_INACCURATE = 3;
const isize PROXQP_DUAL_INFEASIBLE = -4;
const isize PROXQP_DUAL_INFEASIBLE_INACCURATE = 4;
const isize PROXQP_SIGINT = -5;
const isize PROXQP_TIME_LIMIT_REACHED = -6;
const isize PROXQP_UNSOLVED = -10;
const isize PROXQP_NON_CVX = -7;

} // namespace qp
} // namespace proxsuite

#endif /* end of include guard PROXSUITE_INCLUDE_QP_CONSTANTS_HPP */<|MERGE_RESOLUTION|>--- conflicted
+++ resolved
@@ -3,11 +3,7 @@
 
 #include <veg/type_traits/core.hpp>
 
-<<<<<<< HEAD
-namespace proxsuite{
-=======
 namespace proxsuite {
->>>>>>> b5192153
 namespace qp {
 using veg::isize;
 
