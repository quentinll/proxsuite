#
# Copyright (c) 2022 INRIA
#

cmake_minimum_required(VERSION 3.10)

if(DEFINED PROJECT_NAME)
  set(PROXSUITE_AS_SUBPROJECT)
endif()

set(PROJECT_NAME proxsuite)
set(PROJECT_DESCRIPTION "The Advanced Proximal Optimization Toolbox")
set(PROJECT_URL "http://github.com/Simple-Robotics/proxsuite")
set(PROJECT_CUSTOM_HEADER_EXTENSION "hpp")
set(PROJECT_USE_CMAKE_EXPORT TRUE)
set(PROJECT_USE_KEYWORD_LINK_LIBRARIES TRUE)

# Disable -Werror on Unix for now.
set(CXX_DISABLE_WERROR True)
set(CMAKE_VERBOSE_MAKEFILE True)

# Set CMake Policies
if(POLICY CMP0068)
  cmake_policy(SET CMP0068 NEW)
endif(POLICY CMP0068)

# Check if the submodule cmake have been initialized
if(NOT EXISTS "${CMAKE_CURRENT_LIST_DIR}/cmake-module/base.cmake")
  message(
    FATAL_ERROR
      "\nPlease run the following command first:\ngit submodule update --init\n"
  )
endif()

# ----------------------------------------------------
# --- OPTIONS  ---------------------------------------
# Need to be set before including base.cmake
# ----------------------------------------------------
option(INSTALL_DOCUMENTATION "Generate and install the documentation" OFF)
set(DOXYGEN_USE_MATHJAX YES)
set(DOXYGEN_USE_TEMPLATE_CSS YES)

include(${CMAKE_CURRENT_LIST_DIR}/cmake-module/base.cmake)
compute_project_args(PROJECT_ARGS LANGUAGES CXX)
project(${PROJECT_NAME} ${PROJECT_ARGS})

include(${CMAKE_CURRENT_LIST_DIR}/cmake-module/ide.cmake)
include(${CMAKE_CURRENT_LIST_DIR}/cmake-module/apple.cmake)
include(${CMAKE_CURRENT_LIST_DIR}/cmake-module/julia.cmake)
include(CMakeDependentOption)

# If needed, set CMake policy for APPLE systems
apply_default_apple_configuration()

option(BUILD_PYTHON_INTERFACE "Build the Python bindings" OFF)
option(INITIALIZE_EIGEN_WITH_NAN "Initialize Eigen objects with NAN values" OFF)
option(CHECK_RUNTIME_MALLOC
       "Check if some memory allocations are performed at runtime" OFF)
option(SUFFIX_SO_VERSION "Suffix library name with its version" ON)

option(BUILD_WITH_VECTORIZATION_SUPPORT
       "Build the library with the support of modern SIMD instructions." ON)
option(BUILD_BINDINGS_WITH_AVX2_SUPPORT "Build the bindings with AVX2 support."
       ON)
option(BUILD_BINDINGS_WITH_AVX512_SUPPORT
       "Build the bindings with AVX512 support." ON)
option(TEST_JULIA_INTERFACE "Run the julia examples as unittest" OFF)

set(CMAKE_MODULE_PATH
    "${CMAKE_CURRENT_LIST_DIR}/cmake-module/find-external/Julia"
    ${CMAKE_MODULE_PATH})
set(CMAKE_MODULE_PATH "${CMAKE_CURRENT_LIST_DIR}/cmake-external"
                      ${CMAKE_MODULE_PATH})

message(STATUS "CMAKE_SYSTEM_PROCESSOR: ${CMAKE_SYSTEM_PROCESSOR}")
if(INITIALIZE_EIGEN_WITH_NAN)
  add_definitions(-DEIGEN_INITIALIZE_MATRICES_BY_NAN)
endif(INITIALIZE_EIGEN_WITH_NAN)
if(CHECK_RUNTIME_MALLOC)
  message(STATUS "Check if some memory allocations are performed at runtime.")
  add_definitions(-DPROXSUITE_EIGEN_CHECK_MALLOC)
  add_definitions(-DEIGEN_RUNTIME_NO_MALLOC)
endif(CHECK_RUNTIME_MALLOC)

# set CXX standard
if(DEFINED CMAKE_CXX_STANDARD)
  check_minimal_cxx_standard(14 ENFORCE)
else()
  set(CMAKE_CXX_STANDARD 17)
endif()

# Handle Windows context
if(MSVC)
  # add_definitions(-D_USE_MATH_DEFINES)
  add_definitions(-DNOMINMAX)
endif()

# Look for dependencies
add_project_dependency(Eigen3 REQUIRED PKG_CONFIG_REQUIRES "eigen3 >= 3.0.5")

set(SIMDE_HINT_FAILURE
    "Set BUILD_WITH_VECTORIZATION_SUPPORT=OFF or install Simde on your system.\n If Simde is already installed, ensure that the CMake variable CMAKE_MODULE_PATH correctly points toward the location of FindSimde.cmake file."
)
if(BUILD_WITH_VECTORIZATION_SUPPORT)
  add_project_dependency(Simde REQUIRED FIND_EXTERNAL "Simde"
                         PKG_CONFIG_REQUIRES "simde")
endif()

# Build the main library
file(GLOB_RECURSE ${PROJECT_NAME}_HEADERS ${PROJECT_SOURCE_DIR}/include/*.hpp)

add_library(proxsuite INTERFACE)
if(MSVC)
  target_compile_options(proxsuite INTERFACE /permissive-)
  target_compile_options(proxsuite INTERFACE $<$<COMPILE_LANGUAGE:CXX>:/bigobj>)
endif(MSVC)
target_link_libraries(
  proxsuite
  PUBLIC
  INTERFACE Eigen3::Eigen)
target_include_directories(
  proxsuite INTERFACE "$<BUILD_INTERFACE:${CMAKE_CURRENT_LIST_DIR}/include>"
                      "$<INSTALL_INTERFACE:${CMAKE_INSTALL_INCLUDEDIR}>")
target_include_directories(
  proxsuite INTERFACE "$<BUILD_INTERFACE:${PROJECT_BINARY_DIR}/include>")
set(EXPORTED_TARGETS_LIST proxsuite)

add_header_group(${PROJECT_NAME}_HEADERS)

if(BUILD_WITH_VECTORIZATION_SUPPORT)
  add_library(proxsuite-vectorized INTERFACE)
  target_link_libraries(
    proxsuite-vectorized
    PUBLIC
    INTERFACE proxsuite)
  target_link_libraries(
    proxsuite-vectorized
    PUBLIC
    INTERFACE simde)
  target_compile_definitions(proxsuite-vectorized INTERFACE PROXSUITE_VECTORIZE)
  list(APPEND EXPORTED_TARGETS_LIST proxsuite-vectorized)
endif()

<<<<<<< HEAD
if(BUILD_TESTING OR BUILD_PYTHON_INTERFACE)
  # Download cereal for pything bindings and unittests
  set(cereal_dir ${PROJECT_SOURCE_DIR}/external/cereal)
  set(cereal ${cereal_dir}/README.md)
  find_package(Git REQUIRED)
  if(NOT EXISTS ${cereal})
    message("Initialize cereal submodule.")
    execute_process(
      COMMAND ${GIT_EXECUTABLE} submodule update --init ${cereal_dir}
      WORKING_DIRECTORY ${cereal_dir} COMMAND_ERROR_IS_FATAL ANY)
  endif()
endif()

install(
  TARGETS ${EXPORTED_TARGETS_LIST}
  EXPORT ${TARGETS_EXPORT_NAME}
  LIBRARY DESTINATION ${CMAKE_INSTALL_FULL_LIBDIR}
  ARCHIVE DESTINATION ${CMAKE_INSTALL_FULL_LIBDIR}
  RUNTIME DESTINATION ${CMAKE_INSTALL_FULL_BINDIR})
=======
if(NOT PROXSUITE_AS_SUBPROJECT)
  install(
    TARGETS ${EXPORTED_TARGETS_LIST}
    EXPORT ${TARGETS_EXPORT_NAME}
    LIBRARY DESTINATION ${CMAKE_INSTALL_FULL_LIBDIR}
    ARCHIVE DESTINATION ${CMAKE_INSTALL_FULL_LIBDIR}
    RUNTIME DESTINATION ${CMAKE_INSTALL_FULL_BINDIR})
endif(NOT PROXSUITE_AS_SUBPROJECT)
>>>>>>> 37c48f5b

add_subdirectory(bindings)
if(BUILD_TESTING AND NOT PROXSUITE_AS_SUBPROJECT)
  add_subdirectory(test)
  add_subdirectory(examples)
endif()<|MERGE_RESOLUTION|>--- conflicted
+++ resolved
@@ -141,7 +141,6 @@
   list(APPEND EXPORTED_TARGETS_LIST proxsuite-vectorized)
 endif()
 
-<<<<<<< HEAD
 if(BUILD_TESTING OR BUILD_PYTHON_INTERFACE)
   # Download cereal for pything bindings and unittests
   set(cereal_dir ${PROJECT_SOURCE_DIR}/external/cereal)
@@ -155,13 +154,6 @@
   endif()
 endif()
 
-install(
-  TARGETS ${EXPORTED_TARGETS_LIST}
-  EXPORT ${TARGETS_EXPORT_NAME}
-  LIBRARY DESTINATION ${CMAKE_INSTALL_FULL_LIBDIR}
-  ARCHIVE DESTINATION ${CMAKE_INSTALL_FULL_LIBDIR}
-  RUNTIME DESTINATION ${CMAKE_INSTALL_FULL_BINDIR})
-=======
 if(NOT PROXSUITE_AS_SUBPROJECT)
   install(
     TARGETS ${EXPORTED_TARGETS_LIST}
@@ -170,7 +162,6 @@
     ARCHIVE DESTINATION ${CMAKE_INSTALL_FULL_LIBDIR}
     RUNTIME DESTINATION ${CMAKE_INSTALL_FULL_BINDIR})
 endif(NOT PROXSUITE_AS_SUBPROJECT)
->>>>>>> 37c48f5b
 
 add_subdirectory(bindings)
 if(BUILD_TESTING AND NOT PROXSUITE_AS_SUBPROJECT)
